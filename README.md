--- conflicted
+++ resolved
@@ -36,11 +36,7 @@
 3. To run application correctly set up the database.
    Apply migrations to create tables in the database:
     ```shell
-<<<<<<< HEAD
-    docker compose run app alembic upgrade head
-=======
-    docker-compose run favorite-places-app alembic upgrade head
->>>>>>> 6c62f8c4
+    docker compose run favorite-places-app alembic upgrade head
     ```
 
 4. Now it is possible to run the project inside the Docker container:
@@ -55,30 +51,18 @@
 
 To first initialize migration functionality run:
 ```bash
-<<<<<<< HEAD
-docker compose exec app alembic init -t async migrations
-=======
-docker-compose exec favorite-places-app alembic init -t async migrations
->>>>>>> 6c62f8c4
+docker compose exec favorite-places-app alembic init -t async migrations
 ```
 This command will create a directory with configuration files to set up asynchronous migrations' functionality.
 
 To create new migrations that will update database tables according updated models run this command:
 ```bash
-<<<<<<< HEAD
-docker compose run app alembic revision --autogenerate  -m "your description"
-=======
-docker-compose run favorite-places-app alembic revision --autogenerate  -m "your description"
->>>>>>> 6c62f8c4
+docker compose run favorite-places-app alembic revision --autogenerate  -m "your description"
 ```
 
 To apply created migrations run:
 ```bash
-<<<<<<< HEAD
-docker compose run app alembic upgrade head
-=======
-docker-compose run favorite-places-app alembic upgrade head
->>>>>>> 6c62f8c4
+docker compose run favorite-places-app alembic upgrade head
 ```
 
 ### Automation commands
